--- conflicted
+++ resolved
@@ -1,8 +1,4 @@
-<<<<<<< HEAD
 # 🏠 Housing Hub – Society Coordination Web Platform
-=======
-# 🏠 Housing Hub – Society Management Web Platform
->>>>>>> 8cd78766
 
 **Housing Hub** is a web-based platform that simplifies and automates residential society operations. It allows:
 
